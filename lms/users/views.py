--- conflicted
+++ resolved
@@ -5,12 +5,7 @@
 from django.conf import settings
 from django.utils import timezone
 from .forms import UserRegistrationForm, UserLoginForm
-<<<<<<< HEAD
-from django.contrib.auth.decorators import login_required
-from .models import User
-=======
 from .models import User, MembershipType
->>>>>>> upstream/main
 
 # Create your views here.
 
@@ -102,7 +97,6 @@
     messages.success(request, "You have been logged out successfully!")
     return redirect('library:home')
 
-<<<<<<< HEAD
 @login_required
 def profile_view(request):
     user = request.user
@@ -127,7 +121,7 @@
             'is_admin': False,
             'user': user,
         })
-=======
+@login_required
 def membership_view(request):
     if request.method == 'POST':
         if not request.user.is_authenticated:
@@ -671,4 +665,3 @@
     }
 
     return render(request, 'manager/user_reports.html', context)
->>>>>>> upstream/main